--- conflicted
+++ resolved
@@ -107,31 +107,8 @@
 class BertModel(MegatronModule):
     """Bert Language model."""
 
-<<<<<<< HEAD
-    def __init__(self,
-                 num_layers,
-                 vocab_size,
-                 hidden_size,
-                 num_attention_heads,
-                 embedding_dropout_prob,
-                 attention_dropout_prob,
-                 output_dropout_prob,
-                 max_sequence_length,
-                 checkpoint_activations,
-                 checkpoint_num_layers=1,
-                 add_binary_head=False,
-                 ict_head_size=None,
-                 layernorm_epsilon=1.0e-5,
-                 init_method_std=0.02,
-                 num_tokentypes=0,
-                 parallel_output=True,
-                 apply_query_key_layer_scaling=False,
-                 attention_softmax_in_fp32=False):
-
-=======
     def __init__(self, num_tokentypes=2, add_binary_head=True,
-                 parallel_output=True):
->>>>>>> 63262827
+                 ict_head_size=None, parallel_output=True):
         super(BertModel, self).__init__()
         args = get_args()
 
@@ -141,50 +118,28 @@
         assert not (self.add_binary_head and self.add_ict_head)
 
         self.parallel_output = parallel_output
-<<<<<<< HEAD
-        init_method = init_method_normal(init_method_std)
+        init_method = init_method_normal(args.init_method_std)
         add_pooler = self.add_binary_head or self.add_ict_head
-=======
-        init_method = init_method_normal(args.init_method_std)
         scaled_init_method = scaled_init_method_normal(args.init_method_std,
                                                        args.num_layers)
->>>>>>> 63262827
-
         self.language_model, self._language_model_key = get_language_model(
             attention_mask_func=bert_attention_mask_func,
             num_tokentypes=num_tokentypes,
-<<<<<<< HEAD
             add_pooler=add_pooler,
-            attention_mask_func=bert_attention_mask_func,
-            checkpoint_activations=checkpoint_activations,
-            checkpoint_num_layers=checkpoint_num_layers,
-            layernorm_epsilon=layernorm_epsilon,
-=======
-            add_pooler=self.add_binary_head,
->>>>>>> 63262827
             init_method=init_method,
             scaled_init_method=scaled_init_method)
 
-<<<<<<< HEAD
         if not self.add_ict_head:
             self.lm_head = BertLMHead(
                 self.language_model.embedding.word_embeddings.weight.size(0),
-                hidden_size, init_method, layernorm_epsilon, parallel_output)
+                args.hidden_size, init_method, args.layernorm_epsilon, parallel_output)
             self._lm_head_key = 'lm_head'
-=======
-        self.lm_head = BertLMHead(
-            self.language_model.embedding.word_embeddings.weight.size(0),
-            args.hidden_size, init_method, args.layernorm_epsilon,
-            parallel_output)
-        self._lm_head_key = 'lm_head'
->>>>>>> 63262827
-
         if self.add_binary_head:
             self.binary_head = get_linear_layer(args.hidden_size, 2,
                                                 init_method)
             self._binary_head_key = 'binary_head'
         elif self.add_ict_head:
-            self.ict_head = get_linear_layer(hidden_size, ict_head_size, init_method)
+            self.ict_head = get_linear_layer(args.hidden_size, ict_head_size, init_method)
             self._ict_head_key = 'ict_head'
 
     def forward(self, input_ids, attention_mask, tokentype_ids=None):
